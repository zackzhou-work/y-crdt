--- conflicted
+++ resolved
@@ -1,12 +1,6 @@
 use crate::event::{Subscription, UpdateEvent};
 use crate::store::Store;
 use crate::transaction::Transaction;
-<<<<<<< HEAD
-use crate::update::Update;
-use crate::updates::decoder::{Decode, DecoderV1, DecoderV2};
-use crate::updates::encoder::{Encode, Encoder, EncoderV1};
-=======
->>>>>>> b127a8db
 use rand::Rng;
 use std::cell::UnsafeCell;
 use std::rc::Rc;
@@ -76,30 +70,6 @@
         Transaction::new(self.store.clone())
     }
 
-<<<<<<< HEAD
-    /// Apply a document update assuming it's encoded using lib0 ver.1 data format.
-    pub fn apply_update_v1(&self, tr: &mut Transaction, update: &[u8]) {
-        let mut decoder = DecoderV1::from(update);
-        let update = Update::decode(&mut decoder);
-        tr.apply_update(update)
-    }
-
-    /// Apply a document update assuming it's encoded using lib0 ver.2 data format.
-    pub fn apply_update_v2(&self, tr: &mut Transaction, update: &[u8]) {
-        let mut decoder = DecoderV2::from(update);
-        let update = Update::decode(&mut decoder);
-        tr.apply_update(update)
-    }
-
-    /// Retrieve document state vector in order to encode the document diff. This state vector
-    /// contains compressed information about all inserted blocks observed by the current block
-    /// store.
-    pub fn get_state_vector(&self, tr: &Transaction) -> StateVector {
-        tr.store().blocks.get_state_vector()
-    }
-
-=======
->>>>>>> b127a8db
     /// Subscribe callback function for incoming update events. Returns a subscription, which will
     /// unsubscribe function when dropped.
     pub fn on_update<F>(&mut self, f: F) -> Subscription<UpdateEvent>
